<<<<<<< HEAD
<?xml version="1.0" encoding="UTF-8"?>
<!-- ~ The MIT License ~ ~ Copyright (c) 2015, CloudBees, Inc. ~ ~ Permission 
	is hereby granted, free of charge, to any person obtaining a copy ~ of this 
	software and associated documentation files (the "Software"), to deal ~ in 
	the Software without restriction, including without limitation the rights 
	~ to use, copy, modify, merge, publish, distribute, sublicense, and/or sell 
	~ copies of the Software, and to permit persons to whom the Software is ~ 
	furnished to do so, subject to the following conditions: ~ ~ The above copyright 
	notice and this permission notice shall be included in ~ all copies or substantial 
	portions of the Software. ~ ~ THE SOFTWARE IS PROVIDED "AS IS", WITHOUT WARRANTY 
	OF ANY KIND, EXPRESS OR ~ IMPLIED, INCLUDING BUT NOT LIMITED TO THE WARRANTIES 
	OF MERCHANTABILITY, ~ FITNESS FOR A PARTICULAR PURPOSE AND NONINFRINGEMENT. 
	IN NO EVENT SHALL THE ~ AUTHORS OR COPYRIGHT HOLDERS BE LIABLE FOR ANY CLAIM, 
	DAMAGES OR OTHER ~ LIABILITY, WHETHER IN AN ACTION OF CONTRACT, TORT OR OTHERWISE, 
	ARISING FROM, ~ OUT OF OR IN CONNECTION WITH THE SOFTWARE OR THE USE OR OTHER 
	DEALINGS IN ~ THE SOFTWARE. ~ -->

<project xmlns="http://maven.apache.org/POM/4.0.0" xmlns:xsi="http://www.w3.org/2001/XMLSchema-instance"
	xsi:schemaLocation="http://maven.apache.org/POM/4.0.0 http://maven.apache.org/maven-v4_0_0.xsd">
	<modelVersion>4.0.0</modelVersion>

	<parent>
		<groupId>org.jenkins-ci.plugins</groupId>
		<artifactId>plugin</artifactId>
		<version>1.609</version>
		<relativePath />
	</parent>

	<groupId>com.cloudbees.jenkins.plugins</groupId>
	<artifactId>amazon-ecs</artifactId>
	<version>1.8-SNAPSHOT</version>
	<packaging>hpi</packaging>
	<name>Amazon EC2 Container Service plugin</name>
	<description>Jenkins plugin to run dynamic slaves in a Amazon ECS/Docker environment</description>
	<url>https://wiki.jenkins-ci.org/display/JENKINS/Amazon+EC2+Container+Service+Plugin</url>

	<developers>
		<developer>
			<id>ndeloof</id>
			<name>Nicolas De Loof</name>
			<email>nicolas.deloof@gmail.com</email>
		</developer>
		<developer>
            <id>roehrijn</id>
            <name>Jan Roehrich</name>
            <email>jan@roehrich.info</email>
        </developer>
	</developers>

	<scm>
		<connection>scm:git:git://github.com/jenkinsci/amazon-ecs-plugin.git</connection>
		<developerConnection>scm:git:git@github.com:jenkinsci/amazon-ecs-plugin.git</developerConnection>
		<url>https://github.com/jenkinsci/amazon-ecs-plugin</url>
		<tag>HEAD</tag>
	</scm>

	<repositories>
		<repository>
			<id>repo.jenkins-ci.org</id>
			<url>http://repo.jenkins-ci.org/public/</url>
		</repository>
	</repositories>
	<pluginRepositories>
		<pluginRepository>
			<id>repo.jenkins-ci.org</id>
			<url>http://repo.jenkins-ci.org/public/</url>
		</pluginRepository>
	</pluginRepositories>

	<distributionManagement>
		<repository>
			<id>repo.jenkins-ci.org</id>
			<url>http://repo.jenkins-ci.org/releases/</url>
		</repository>
		<snapshotRepository>
			<id>repo.jenkins-ci.org</id>
			<url>http://repo.jenkins-ci.org/snapshots</url>
		</snapshotRepository>
	</distributionManagement>

	<dependencies>
		<dependency>
			<groupId>org.jenkins-ci.plugins</groupId>
			<artifactId>aws-java-sdk</artifactId>
			<version>1.11.37</version>
		</dependency>
		<dependency>
			<groupId>org.jenkins-ci.plugins</groupId>
			<artifactId>aws-credentials</artifactId>
			<version>1.16</version>
		</dependency>
	</dependencies>

</project>
=======
<?xml version="1.0" encoding="UTF-8"?>
<!-- ~ The MIT License ~ ~ Copyright (c) 2015, CloudBees, Inc. ~ ~ Permission 
	is hereby granted, free of charge, to any person obtaining a copy ~ of this 
	software and associated documentation files (the "Software"), to deal ~ in 
	the Software without restriction, including without limitation the rights 
	~ to use, copy, modify, merge, publish, distribute, sublicense, and/or sell 
	~ copies of the Software, and to permit persons to whom the Software is ~ 
	furnished to do so, subject to the following conditions: ~ ~ The above copyright 
	notice and this permission notice shall be included in ~ all copies or substantial 
	portions of the Software. ~ ~ THE SOFTWARE IS PROVIDED "AS IS", WITHOUT WARRANTY 
	OF ANY KIND, EXPRESS OR ~ IMPLIED, INCLUDING BUT NOT LIMITED TO THE WARRANTIES 
	OF MERCHANTABILITY, ~ FITNESS FOR A PARTICULAR PURPOSE AND NONINFRINGEMENT. 
	IN NO EVENT SHALL THE ~ AUTHORS OR COPYRIGHT HOLDERS BE LIABLE FOR ANY CLAIM, 
	DAMAGES OR OTHER ~ LIABILITY, WHETHER IN AN ACTION OF CONTRACT, TORT OR OTHERWISE, 
	ARISING FROM, ~ OUT OF OR IN CONNECTION WITH THE SOFTWARE OR THE USE OR OTHER 
	DEALINGS IN ~ THE SOFTWARE. ~ -->

<project xmlns="http://maven.apache.org/POM/4.0.0" xmlns:xsi="http://www.w3.org/2001/XMLSchema-instance"
	xsi:schemaLocation="http://maven.apache.org/POM/4.0.0 http://maven.apache.org/maven-v4_0_0.xsd">
	<modelVersion>4.0.0</modelVersion>

	<parent>
		<groupId>org.jenkins-ci.plugins</groupId>
		<artifactId>plugin</artifactId>
		<version>1.609</version>
		<relativePath />
	</parent>

	<groupId>com.cloudbees.jenkins.plugins</groupId>
	<artifactId>amazon-ecs</artifactId>
	<version>1.8-SNAPSHOT</version>
	<packaging>hpi</packaging>
	<name>Amazon EC2 Container Service plugin</name>
	<description>Jenkins plugin to run dynamic slaves in a Amazon ECS/Docker environment</description>
	<url>https://wiki.jenkins-ci.org/display/JENKINS/Amazon+EC2+Container+Service+Plugin</url>

	<developers>
	</developers>

	<scm>
		<connection>scm:git:git://github.com/jenkinsci/amazon-ecs-plugin.git</connection>
		<developerConnection>scm:git:git@github.com:jenkinsci/amazon-ecs-plugin.git</developerConnection>
		<url>https://github.com/jenkinsci/amazon-ecs-plugin</url>
		<tag>HEAD</tag>
	</scm>

	<repositories>
		<repository>
			<id>repo.jenkins-ci.org</id>
			<url>http://repo.jenkins-ci.org/public/</url>
		</repository>
	</repositories>
	<pluginRepositories>
		<pluginRepository>
			<id>repo.jenkins-ci.org</id>
			<url>http://repo.jenkins-ci.org/public/</url>
		</pluginRepository>
	</pluginRepositories>

	<distributionManagement>
		<repository>
			<id>repo.jenkins-ci.org</id>
			<url>http://repo.jenkins-ci.org/releases/</url>
		</repository>
		<snapshotRepository>
			<id>repo.jenkins-ci.org</id>
			<url>http://repo.jenkins-ci.org/snapshots</url>
		</snapshotRepository>
	</distributionManagement>

	<dependencies>
		<dependency>
			<groupId>org.jenkins-ci.plugins</groupId>
			<artifactId>aws-java-sdk</artifactId>
			<version>1.11.37</version>
		</dependency>
		<dependency>
			<groupId>org.jenkins-ci.plugins</groupId>
			<artifactId>aws-credentials</artifactId>
			<version>1.16</version>
		</dependency>
	</dependencies>

</project>
>>>>>>> ce451d9d
<|MERGE_RESOLUTION|>--- conflicted
+++ resolved
@@ -1,4 +1,3 @@
-<<<<<<< HEAD
 <?xml version="1.0" encoding="UTF-8"?>
 <!-- ~ The MIT License ~ ~ Copyright (c) 2015, CloudBees, Inc. ~ ~ Permission 
 	is hereby granted, free of charge, to any person obtaining a copy ~ of this 
@@ -36,11 +35,6 @@
 	<url>https://wiki.jenkins-ci.org/display/JENKINS/Amazon+EC2+Container+Service+Plugin</url>
 
 	<developers>
-		<developer>
-			<id>ndeloof</id>
-			<name>Nicolas De Loof</name>
-			<email>nicolas.deloof@gmail.com</email>
-		</developer>
 		<developer>
             <id>roehrijn</id>
             <name>Jan Roehrich</name>
@@ -92,90 +86,4 @@
 		</dependency>
 	</dependencies>
 
-</project>
-=======
-<?xml version="1.0" encoding="UTF-8"?>
-<!-- ~ The MIT License ~ ~ Copyright (c) 2015, CloudBees, Inc. ~ ~ Permission 
-	is hereby granted, free of charge, to any person obtaining a copy ~ of this 
-	software and associated documentation files (the "Software"), to deal ~ in 
-	the Software without restriction, including without limitation the rights 
-	~ to use, copy, modify, merge, publish, distribute, sublicense, and/or sell 
-	~ copies of the Software, and to permit persons to whom the Software is ~ 
-	furnished to do so, subject to the following conditions: ~ ~ The above copyright 
-	notice and this permission notice shall be included in ~ all copies or substantial 
-	portions of the Software. ~ ~ THE SOFTWARE IS PROVIDED "AS IS", WITHOUT WARRANTY 
-	OF ANY KIND, EXPRESS OR ~ IMPLIED, INCLUDING BUT NOT LIMITED TO THE WARRANTIES 
-	OF MERCHANTABILITY, ~ FITNESS FOR A PARTICULAR PURPOSE AND NONINFRINGEMENT. 
-	IN NO EVENT SHALL THE ~ AUTHORS OR COPYRIGHT HOLDERS BE LIABLE FOR ANY CLAIM, 
-	DAMAGES OR OTHER ~ LIABILITY, WHETHER IN AN ACTION OF CONTRACT, TORT OR OTHERWISE, 
-	ARISING FROM, ~ OUT OF OR IN CONNECTION WITH THE SOFTWARE OR THE USE OR OTHER 
-	DEALINGS IN ~ THE SOFTWARE. ~ -->
-
-<project xmlns="http://maven.apache.org/POM/4.0.0" xmlns:xsi="http://www.w3.org/2001/XMLSchema-instance"
-	xsi:schemaLocation="http://maven.apache.org/POM/4.0.0 http://maven.apache.org/maven-v4_0_0.xsd">
-	<modelVersion>4.0.0</modelVersion>
-
-	<parent>
-		<groupId>org.jenkins-ci.plugins</groupId>
-		<artifactId>plugin</artifactId>
-		<version>1.609</version>
-		<relativePath />
-	</parent>
-
-	<groupId>com.cloudbees.jenkins.plugins</groupId>
-	<artifactId>amazon-ecs</artifactId>
-	<version>1.8-SNAPSHOT</version>
-	<packaging>hpi</packaging>
-	<name>Amazon EC2 Container Service plugin</name>
-	<description>Jenkins plugin to run dynamic slaves in a Amazon ECS/Docker environment</description>
-	<url>https://wiki.jenkins-ci.org/display/JENKINS/Amazon+EC2+Container+Service+Plugin</url>
-
-	<developers>
-	</developers>
-
-	<scm>
-		<connection>scm:git:git://github.com/jenkinsci/amazon-ecs-plugin.git</connection>
-		<developerConnection>scm:git:git@github.com:jenkinsci/amazon-ecs-plugin.git</developerConnection>
-		<url>https://github.com/jenkinsci/amazon-ecs-plugin</url>
-		<tag>HEAD</tag>
-	</scm>
-
-	<repositories>
-		<repository>
-			<id>repo.jenkins-ci.org</id>
-			<url>http://repo.jenkins-ci.org/public/</url>
-		</repository>
-	</repositories>
-	<pluginRepositories>
-		<pluginRepository>
-			<id>repo.jenkins-ci.org</id>
-			<url>http://repo.jenkins-ci.org/public/</url>
-		</pluginRepository>
-	</pluginRepositories>
-
-	<distributionManagement>
-		<repository>
-			<id>repo.jenkins-ci.org</id>
-			<url>http://repo.jenkins-ci.org/releases/</url>
-		</repository>
-		<snapshotRepository>
-			<id>repo.jenkins-ci.org</id>
-			<url>http://repo.jenkins-ci.org/snapshots</url>
-		</snapshotRepository>
-	</distributionManagement>
-
-	<dependencies>
-		<dependency>
-			<groupId>org.jenkins-ci.plugins</groupId>
-			<artifactId>aws-java-sdk</artifactId>
-			<version>1.11.37</version>
-		</dependency>
-		<dependency>
-			<groupId>org.jenkins-ci.plugins</groupId>
-			<artifactId>aws-credentials</artifactId>
-			<version>1.16</version>
-		</dependency>
-	</dependencies>
-
-</project>
->>>>>>> ce451d9d
+</project>