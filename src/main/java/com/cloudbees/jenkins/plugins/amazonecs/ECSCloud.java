/*
 * The MIT License
 *
 *  Copyright (c) 2015, CloudBees, Inc.
 *
 *  Permission is hereby granted, free of charge, to any person obtaining a copy
 *  of this software and associated documentation files (the "Software"), to deal
 *  in the Software without restriction, including without limitation the rights
 *  to use, copy, modify, merge, publish, distribute, sublicense, and/or sell
 *  copies of the Software, and to permit persons to whom the Software is
 *  furnished to do so, subject to the following conditions:
 *
 *  The above copyright notice and this permission notice shall be included in
 *  all copies or substantial portions of the Software.
 *
 *  THE SOFTWARE IS PROVIDED "AS IS", WITHOUT WARRANTY OF ANY KIND, EXPRESS OR
 *  IMPLIED, INCLUDING BUT NOT LIMITED TO THE WARRANTIES OF MERCHANTABILITY,
 *  FITNESS FOR A PARTICULAR PURPOSE AND NONINFRINGEMENT. IN NO EVENT SHALL THE
 *  AUTHORS OR COPYRIGHT HOLDERS BE LIABLE FOR ANY CLAIM, DAMAGES OR OTHER
 *  LIABILITY, WHETHER IN AN ACTION OF CONTRACT, TORT OR OTHERWISE, ARISING FROM,
 *  OUT OF OR IN CONNECTION WITH THE SOFTWARE OR THE USE OR OTHER DEALINGS IN
 *  THE SOFTWARE.
 *
 */

package com.cloudbees.jenkins.plugins.amazonecs;

import java.text.MessageFormat;
import java.util.ArrayList;
import java.util.Collection;
import java.util.Collections;
import java.util.Date;
import java.util.List;
import java.util.concurrent.Callable;
import java.util.logging.Level;
import java.util.logging.Logger;

import javax.annotation.CheckForNull;
import javax.annotation.Nonnull;
import javax.annotation.Nullable;

import org.apache.commons.lang.StringUtils;
import org.kohsuke.stapler.DataBoundConstructor;
import org.kohsuke.stapler.DataBoundSetter;
import org.kohsuke.stapler.QueryParameter;

import com.amazonaws.regions.Region;
import com.amazonaws.regions.RegionUtils;
import com.amazonaws.regions.Regions;
import com.amazonaws.services.ecs.AmazonECSClient;
import com.cloudbees.jenkins.plugins.awscredentials.AWSCredentialsHelper;
import com.cloudbees.jenkins.plugins.awscredentials.AmazonWebServicesCredentials;

import hudson.AbortException;
import hudson.Extension;
import hudson.model.Computer;
import hudson.model.Descriptor;
import hudson.model.Label;
import hudson.model.Node;
import hudson.slaves.Cloud;
import hudson.slaves.JNLPLauncher;
import hudson.slaves.NodeProvisioner;
import hudson.util.ListBoxModel;
import jenkins.model.Jenkins;
import jenkins.model.JenkinsLocationConfiguration;

/**
 * @author <a href="mailto:nicolas.deloof@gmail.com">Nicolas De Loof</a>
 */
public class ECSCloud extends Cloud {
	
	private static final Logger LOGGER = Logger.getLogger(ECSCloud.class.getName());
	
	private static final int DEFAULT_SLAVE_TIMEOUT = 900;
		
    private final List<ECSTaskTemplate> templates;

    /**
     * Id of the {@link AmazonWebServicesCredentials} used to connect to Amazon ECS
     */
    @Nonnull
    private final String credentialsId;

    private final String cluster;

    private String regionName;

    /**
     * Tunnel connection through
     */
    @CheckForNull
    private String tunnel;
    
    private String jenkinsUrl;

<<<<<<< HEAD
	@DataBoundConstructor
    public ECSCloud(String name, List<ECSTaskTemplate> templates, @Nonnull String credentialsId, 
    		String cluster, String regionName, String jenkinsUrl) {
=======
    private String jenkinsUrl;
        
    private int slaveTimoutInSeconds;
        
    private ECSService ecsService;
    
	@DataBoundConstructor
    public ECSCloud(String name, List<ECSTaskTemplate> templates, @Nonnull String credentialsId, 
    		String cluster, String regionName, String jenkinsUrl, int slaveTimoutInSeconds) {
>>>>>>> e807ed38
        super(name);
        this.credentialsId = credentialsId;
        this.cluster = cluster;
        this.templates = templates;
        this.regionName = regionName;
        if (templates != null) {
            for (ECSTaskTemplate template : templates) {
                template.setOwer(this);
            }
        }
<<<<<<< HEAD
=======
        
>>>>>>> e807ed38
        if(StringUtils.isNotBlank(jenkinsUrl)) {
        	this.jenkinsUrl = jenkinsUrl;
        } else {
        	this.jenkinsUrl = JenkinsLocationConfiguration.get().getUrl();
        }
<<<<<<< HEAD
=======

        if(slaveTimoutInSeconds > 0) {
        	this.slaveTimoutInSeconds = slaveTimoutInSeconds;
        } else {
        	this.slaveTimoutInSeconds = DEFAULT_SLAVE_TIMEOUT;
        }
>>>>>>> e807ed38
    }

	synchronized ECSService getEcsService() {
		if (ecsService == null) {
			ecsService = new ECSService(credentialsId, regionName);
		}
		return ecsService;
	}

	AmazonECSClient getAmazonECSClient() {
		return getEcsService().getAmazonECSClient();
	}

    public List<ECSTaskTemplate> getTemplates() {
        return templates;
    }

    public String getCredentialsId() {
        return credentialsId;
    }

    public String getCluster() {
        return cluster;
    }

    public String getRegionName() {
        return regionName;
    }

    public void setRegionName(String regionName) {
        this.regionName = regionName;
    }

    public String getTunnel() {
        return tunnel;
    }

    @DataBoundSetter
    public void setTunnel(String tunnel) {
        this.tunnel = tunnel;
    }

    @CheckForNull
    private static AmazonWebServicesCredentials getCredentials(@Nullable String credentialsId) {
    	return AWSCredentialsHelper.getCredentials(credentialsId, Jenkins.getActiveInstance());
    }

    @Override
    public boolean canProvision(Label label) {
        return getTemplate(label) != null;
    }

    private ECSTaskTemplate getTemplate(Label label) {
        for (ECSTaskTemplate t : templates) {
            if (label == null || label.matches(t.getLabelSet())) {
                return t;
            }
        }
        return null;
    }


    @Override
    public Collection<NodeProvisioner.PlannedNode> provision(Label label, int excessWorkload) {
        try {

            List<NodeProvisioner.PlannedNode> r = new ArrayList<NodeProvisioner.PlannedNode>();
            final ECSTaskTemplate template = getTemplate(label);

            for (int i = 1; i <= excessWorkload; i++) {

                r.add(new NodeProvisioner.PlannedNode(template.getDisplayName(), Computer.threadPoolForRemoting
                  .submit(new ProvisioningCallback(template, label)), 1));
            }
            return r;
        } catch (Exception e) {
            LOGGER.log(Level.WARNING, "Failed to provision ECS slave", e);
            return Collections.emptyList();
        }
    }

 	void deleteTask(String taskArn, String clusterArn) {
		getEcsService().deleteTask(taskArn, clusterArn);
	}
	
	public void setJenkinsUrl(String jenkinsUrl) {
		this.jenkinsUrl = jenkinsUrl;
	}

	public int getSlaveTimoutInSeconds() {
		return slaveTimoutInSeconds;
	}

	public void setSlaveTimoutInSeconds(int slaveTimoutInSeconds) {
		this.slaveTimoutInSeconds = slaveTimoutInSeconds;
	}


    private class ProvisioningCallback implements Callable<Node> {

        private final ECSTaskTemplate template;
        @CheckForNull
        private Label label;

        public ProvisioningCallback(ECSTaskTemplate template, @Nullable Label label) {
            this.template = template;
            this.label = label;
        }

        public Node call() throws Exception {
			final ECSSlave slave;

			Date now = new Date();
			Date timeout = new Date(now.getTime() + 1000 * slaveTimoutInSeconds);

			synchronized (cluster) {
				getEcsService().waitForSufficientClusterResources(timeout, template, cluster);

				String uniq = Long.toHexString(System.nanoTime());
				slave = new ECSSlave(ECSCloud.this, name + "-" + uniq, template.getRemoteFSRoot(),
						label == null ? null : label.toString(), new JNLPLauncher());
				slave.setClusterArn(cluster);
				Jenkins.getInstance().addNode(slave);
				while (Jenkins.getInstance().getNode(slave.getNodeName()) == null) {
					Thread.sleep(1000);
				}
				LOGGER.log(Level.INFO, "Created Slave: {0}", slave.getNodeName());

				try {
					String taskArn = getEcsService().runEcsTask(slave, template, cluster, getDockerRunCommand(slave));
					LOGGER.log(Level.INFO, "Slave {0} - Slave Task Started : {1}",
							new Object[] { slave.getNodeName(), taskArn });
					slave.setTaskArn(taskArn);
				} catch (AbortException ex) {
					Jenkins.getInstance().removeNode(slave);
					throw ex;
				}
			}

			// now wait for slave to be online
			while (timeout.after(new Date())) {
				if (slave.getComputer() == null) {
					throw new IllegalStateException(
							"Slave " + slave.getNodeName() + " - Node was deleted, computer is null");
				}
				if (slave.getComputer().isOnline()) {
					break;
				}
				LOGGER.log(Level.FINE, "Waiting for slave {0} (ecs task {1}) to connect since {2}.",
						new Object[] { slave.getNodeName(), slave.getTaskArn(), now });
				Thread.sleep(1000);
			}
			if (!slave.getComputer().isOnline()) {
				final String msg = MessageFormat.format("ECS Slave {0} (ecs task {1}) not connected since {2} seconds",
						slave.getNodeName(), slave.getTaskArn(), now);
				LOGGER.log(Level.WARNING, msg);
				Jenkins.getInstance().removeNode(slave);
				throw new IllegalStateException(msg);
			}

			LOGGER.log(Level.INFO, "ECS Slave " + slave.getNodeName() + " (ecs task {0}) connected",
					slave.getTaskArn());
			return slave;
		}
	}

    private Collection<String> getDockerRunCommand(ECSSlave slave) {
        Collection<String> command = new ArrayList<String>();
        command.add("-url");
        command.add(jenkinsUrl);
        if (StringUtils.isNotBlank(tunnel)) {
            command.add("-tunnel");
            command.add(tunnel);
        }
        command.add(slave.getComputer().getJnlpMac());
        command.add(slave.getComputer().getName());
        return command;
    }


    @Extension
    public static class DescriptorImpl extends Descriptor<Cloud> {

        @Override
        public String getDisplayName() {
            return Messages.DisplayName();
        }

        public ListBoxModel doFillCredentialsIdItems() {
            return AWSCredentialsHelper.doFillCredentialsIdItems(Jenkins.getActiveInstance());
        }

        public ListBoxModel doFillRegionNameItems() {
            final ListBoxModel options = new ListBoxModel();
            for (Region region : RegionUtils.getRegions()) {
                options.add(region.getName());
            }
            return options;
        }

        public ListBoxModel doFillClusterItems(@QueryParameter String credentialsId, @QueryParameter String regionName) {
        	ECSService ecsService = new ECSService(credentialsId, regionName);
        	try {
        	    final AmazonECSClient client = ecsService.getAmazonECSClient();
                final ListBoxModel options = new ListBoxModel();
                for (String arn : client.listClusters().getClusterArns()) {
                    options.add(arn);
                }
                return options;
            } catch (RuntimeException e) {
                // missing credentials will throw an "AmazonClientException: Unable to load AWS credentials from any provider in the chain"
                LOGGER.log(Level.INFO, "Exception searching clusters for credentials=" + credentialsId + ", regionName=" + regionName, e);
                return new ListBoxModel();
            }
        }

    }

    public static Region getRegion(String regionName) {
        if (StringUtils.isNotEmpty(regionName)) {
            return RegionUtils.getRegion(regionName);
        } else {
            return Region.getRegion(Regions.US_EAST_1);
        }
    }
<<<<<<< HEAD
    
    public String getJenkinsUrl() {
		return jenkinsUrl;
	}

	public void setJenkinsUrl(String jenkinsUrl) {
		this.jenkinsUrl = jenkinsUrl;
	}
=======

	public String getJenkinsUrl() {
		return jenkinsUrl;
	}

>>>>>>> e807ed38
}<|MERGE_RESOLUTION|>--- conflicted
+++ resolved
@@ -90,14 +90,7 @@
      */
     @CheckForNull
     private String tunnel;
-    
-    private String jenkinsUrl;
-
-<<<<<<< HEAD
-	@DataBoundConstructor
-    public ECSCloud(String name, List<ECSTaskTemplate> templates, @Nonnull String credentialsId, 
-    		String cluster, String regionName, String jenkinsUrl) {
-=======
+
     private String jenkinsUrl;
         
     private int slaveTimoutInSeconds;
@@ -107,7 +100,6 @@
 	@DataBoundConstructor
     public ECSCloud(String name, List<ECSTaskTemplate> templates, @Nonnull String credentialsId, 
     		String cluster, String regionName, String jenkinsUrl, int slaveTimoutInSeconds) {
->>>>>>> e807ed38
         super(name);
         this.credentialsId = credentialsId;
         this.cluster = cluster;
@@ -118,24 +110,18 @@
                 template.setOwer(this);
             }
         }
-<<<<<<< HEAD
-=======
         
->>>>>>> e807ed38
         if(StringUtils.isNotBlank(jenkinsUrl)) {
         	this.jenkinsUrl = jenkinsUrl;
         } else {
         	this.jenkinsUrl = JenkinsLocationConfiguration.get().getUrl();
         }
-<<<<<<< HEAD
-=======
 
         if(slaveTimoutInSeconds > 0) {
         	this.slaveTimoutInSeconds = slaveTimoutInSeconds;
         } else {
         	this.slaveTimoutInSeconds = DEFAULT_SLAVE_TIMEOUT;
         }
->>>>>>> e807ed38
     }
 
 	synchronized ECSService getEcsService() {
@@ -219,10 +205,6 @@
 
  	void deleteTask(String taskArn, String clusterArn) {
 		getEcsService().deleteTask(taskArn, clusterArn);
-	}
-	
-	public void setJenkinsUrl(String jenkinsUrl) {
-		this.jenkinsUrl = jenkinsUrl;
 	}
 
 	public int getSlaveTimoutInSeconds() {
@@ -361,20 +343,12 @@
             return Region.getRegion(Regions.US_EAST_1);
         }
     }
-<<<<<<< HEAD
     
-    public String getJenkinsUrl() {
+	public String getJenkinsUrl() {
 		return jenkinsUrl;
 	}
 
 	public void setJenkinsUrl(String jenkinsUrl) {
 		this.jenkinsUrl = jenkinsUrl;
 	}
-=======
-
-	public String getJenkinsUrl() {
-		return jenkinsUrl;
-	}
-
->>>>>>> e807ed38
 }