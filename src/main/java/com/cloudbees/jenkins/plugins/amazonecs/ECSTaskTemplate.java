--- conflicted
+++ resolved
@@ -113,17 +113,15 @@
      */
     @CheckForNull
     private String entrypoint;
-    /**
-<<<<<<< HEAD
+  
+    /**
      * ARN of the IAM role to use for the slave ECS task
      */
     @CheckForNull
     private String taskRoleArn;
-    /**
-      JVM arguments to start slave.jar
-=======
+  
+    /**
      * JVM arguments to start slave.jar
->>>>>>> af432f36
      */
     @CheckForNull
     private String jvmArgs;
