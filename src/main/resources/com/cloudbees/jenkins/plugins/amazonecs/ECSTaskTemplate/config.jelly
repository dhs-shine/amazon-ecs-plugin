--- conflicted
+++ resolved
@@ -47,10 +47,9 @@
     <f:entry title="${%JVM arguments}" field="jvmArgs">
       <f:textbox />
     </f:entry>
-<<<<<<< HEAD
     <f:entry title="${%Privileged}" field="privileged">
       <f:checkbox />
-=======
+    </f:entry>
     <f:entry title="${%Environments}">
       <f:repeatable field="environments">
         <table width="100%">
@@ -84,7 +83,6 @@
           </f:entry>
         </table>
       </f:repeatable>
->>>>>>> b77717c6
     </f:entry>
   </f:advanced>
 </j:jelly>